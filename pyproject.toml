[tool.poetry]
name = "event_aug"
version = "0.0.1"
description = "A Python package for augmenting event-camera datasets"
authors = ["NeelayS <shahnh19@gmail.com>"]

[tool.poetry.dependencies]
python = "^3.8"
numpy = "^1.22.4"
tables = "^3.7.0"
opencv-python = "^4.6.0"
numpy-stl = "^2.17.1"
matplotlib = "^3.5.2"
noise = "^1.2.2"
torch = "^1.11.0"
perlin-numpy = {git = "https://github.com/pvigier/perlin-numpy"}
<<<<<<< HEAD
h5py = "^3.7.0"
=======
youtube_dl = {version = "^2021.12.17", optional = true}
>>>>>>> e1c25026

[tool.poetry.dev-dependencies]
pytest = "^5.2"
pre-commit = "^2.19.0"
pytest-cov = "^3.0.0"
ipykernel = "^6.15.1"

[tool.poetry.extras]
youtube = ["youtube_dl"]

[build-system]
requires = ["poetry-core>=1.0.0"]
build-backend = "poetry.core.masonry.api"

[tool.black]
line-length = 90
preview = true

[tool.isort]
profile = "black"<|MERGE_RESOLUTION|>--- conflicted
+++ resolved
@@ -14,11 +14,8 @@
 noise = "^1.2.2"
 torch = "^1.11.0"
 perlin-numpy = {git = "https://github.com/pvigier/perlin-numpy"}
-<<<<<<< HEAD
 h5py = "^3.7.0"
-=======
 youtube_dl = {version = "^2021.12.17", optional = true}
->>>>>>> e1c25026
 
 [tool.poetry.dev-dependencies]
 pytest = "^5.2"
