--- conflicted
+++ resolved
@@ -168,13 +168,9 @@
     percent_threshold: int = 10,
     mode: str = "threshold",
     out_fps: int = None,
-<<<<<<< HEAD
     use_neg_delta: bool = True,
-=======
-    use_neg_delta: bool = False,
     return_arr: bool = False,
     save_arr: bool = False,
->>>>>>> ae4c9e77
 ) -> None:
 
     """
