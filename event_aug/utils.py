--- conflicted
+++ resolved
@@ -1,9 +1,6 @@
 import os
-<<<<<<< HEAD
-=======
 import re
 import subprocess
->>>>>>> e1c25026
 from typing import Tuple, Union
 
 import cv2
